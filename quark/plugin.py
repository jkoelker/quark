# Copyright 2013 Openstack Foundation
# All Rights Reserved.
#
#    Licensed under the Apache License, Version 2.0 (the "License"); you may
#    not use this file except in compliance with the License. You may obtain
#    a copy of the License at
#
#         http://www.apache.org/licenses/LICENSE-2.0
#
#    Unless required by applicable law or agreed to in writing, software
#    distributed under the License is distributed on an "AS IS" BASIS, WITHOUT
#    WARRANTIES OR CONDITIONS OF ANY KIND, either express or implied. See the
#    License for the specific language governing permissions and limitations
#    under the License.

"""
v2 Quantum Plug-in API Quark Implementation
"""

import netaddr
from sqlalchemy import func as sql_func
from sqlalchemy.orm import sessionmaker, scoped_session
from zope.sqlalchemy import ZopeTransactionExtension
from oslo.config import cfg

from quantum import quantum_plugin_base_v2
from quantum.common import exceptions
from quantum.db import api as db_api
from quantum.openstack.common import importutils
from quantum.openstack.common import log as logging
from quantum.openstack.common import uuidutils

from quark.api import extensions
from quark.db import models
from quark import exceptions as quark_exceptions

LOG = logging.getLogger("quantum.quark")
CONF = cfg.CONF

quark_opts = [
    cfg.StrOpt('net_driver',
               default='quark.drivers.base.BaseDriver',
               help=_('The client to use to talk to the backend')),
    cfg.StrOpt('ipam_driver', default='quark.ipam.QuarkIpam',
               help=_('IPAM Implementation to use')),
    cfg.BoolOpt('ipam_reuse_after', default=7200,
                help=_("Time in seconds til IP and MAC reuse"
                       "after deallocation.")),
    cfg.StrOpt('net_driver_cfg', default='/etc/quantum/quark.ini',
               help=_("Path to the config for the net driver"))
]

CONF.register_opts(quark_opts, "QUARK")
if 'api_extensions_path' in CONF:
    CONF.set_override('api_extensions_path', ":".join(extensions.__path__))


class Plugin(quantum_plugin_base_v2.QuantumPluginBaseV2):
    # NOTE(mdietz): I hate this
    supported_extension_aliases = ["mac_address_ranges", "routes",
                                   "ip_addresses"]

    def _initDBMaker(self):
        # This needs to be called after _ENGINE is configured or it doesn't work
        db_api._MAKER = scoped_session(sessionmaker(bind=db_api._ENGINE,
<<<<<<< HEAD
                                       twophase=True, autocommit=False,
=======
                                       twophase=True,
>>>>>>> 8fe513c8
                                       extension=ZopeTransactionExtension()))

    def __init__(self):
        db_api.configure_db()
        self._initDBMaker()
        self.net_driver = (importutils.import_class(CONF.QUARK.net_driver))()
        self.net_driver.load_config(CONF.QUARK.net_driver_cfg)
        self.ipam_driver = (importutils.import_class(CONF.QUARK.ipam_driver))()
        self.ipam_reuse_after = CONF.QUARK.ipam_reuse_after
        models.BASEV2.metadata.create_all(db_api._ENGINE)

    def _make_network_dict(self, network, fields=None):
        res = {'id': network.get('id'),
               'name': network.get('name'),
               'tenant_id': network.get('tenant_id'),
               'admin_state_up': network.get('admin_state_up'),
               'status': network.get('status'),
               'shared': network.get('shared'),
               #TODO(mdietz): this is the expected return. Then the client
               #              foolishly turns around and asks for the entire
               #              subnet list anyway! Plz2fix
               'subnets': [s["id"] for s in network.get("subnets", [])]}
               #'subnets': [self._make_subnet_dict(subnet)
               #            for subnet in network.get('subnets', [])]}
        return res

    def _subnet_dict(self, subnet, fields=None):
        # TODO(mdietz): this is a hack to get nova to boot. We want to get the
        #               "default" route out of the database and use that
        gateway_ip = "0.0.0.0"
        subnet["allocation_pools"] = subnet.get("allocation_pools") or {}
        subnet["dns_nameservers"] = subnet.get("dns_nameservers") or {}
        return {"id": subnet.get('id'),
                "name": subnet.get('id'),
                "tenant_id": subnet.get('tenant_id'),
                "network_id": subnet.get('network_id'),
                "ip_version": subnet.get('ip_version'),
                "cidr": subnet.get('cidr'),
                "enable_dhcp": subnet.get('enable_dhcp'),
                "gateway_ip": gateway_ip}

    def _make_subnet_dict(self, subnet, fields=None):
        res = self._subnet_dict(subnet, fields)
        res["routes"] = [self._make_route_dict(r) for r in subnet["routes"]]
               #'dns_nameservers': [dns.get('address')
               #                    for dns in subnet.get('dns_nameservers')],
               #'host_routes': [{'destination': route.get('destination'),
               #                 'nexthop': route.get('nexthop')}
               #                for route in subnet.get('routes', [])],
               #'shared': subnet.get('shared')
               #}
               #'allocation_pools': [{'start': pool.get('first_ip'),
               #                      'end': pool.get('last_ip')}
               #                for pool in subnet.get('allocation_pools')],
               #}
        #if subnet.get('gateway_ip'):
        #    res['gateway_ip'] = subnet.get('gateway_ip')
        return res

    def _port_dict(self, port, fields):
        mac = ""
        if port.get("mac_address"):
            mac = str(netaddr.EUI(port["mac_address"])).replace("-", ":")
        res = {"id": port.get("id"),
               "name": port.get('id'),
               "network_id": port.get("network_id"),
               "tenant_id": port.get('tenant_id'),
               "mac_address": mac,
               "admin_state_up": port.get("admin_state_up"),
               "status": port.get("status"),
               "device_id": port.get("device_id"),
               "device_owner": port.get("device_owner")}
        if isinstance(res["mac_address"], (int, long)):
            res["mac_address"] = str(netaddr.EUI(res["mac_address"],
                                     dialect=netaddr.mac_unix))
        return res

    def _make_port_address_dict(self, ip):
        return {'subnet_id': ip.get("subnet_id"),
                'ip_address': ip.formatted()}

    def _make_port_dict(self, port, fields=None):
        res = self._port_dict(port, fields)
        res["fixed_ips"] = [self._make_port_address_dict(ip)
                            for ip in port["ip_addresses"]]
        return res

    def _make_ports_list(self, query, fields=None):
        ports = {}
        for port_dict, addr_dict in query:
            port_id = port_dict["id"]
            if port_id not in ports:
                ports[port_id] = self._port_dict(port_dict, fields)
                ports[port_id]["fixed_ips"] = []
            if addr_dict:
                ports[port_id]["fixed_ips"].append(
                    self._make_port_address_dict(addr_dict))
        return ports.values()

    def _make_subnets_list(self, query, fields=None):
        subnets = {}
        for subnet_dict, route_dict in query:
            subnet_id = subnet_dict["id"]
            if subnet_id not in subnets:
                subnets[subnet_id] = {}
                subnets[subnet_id]["routes"] = []
                subnets[subnet_id] = self._subnet_dict(subnet_dict, fields)
            if route_dict:
                subnets[subnet_id]["routes"].append(
                    self._make_route_dict(route_dict))
        return subnets.values()

    def _make_mac_range_dict(self, mac_range):
        return {"id": mac_range["id"],
                "cidr": mac_range["cidr"]}

    def _make_route_dict(self, route):
        return {"id": route["id"],
                "cidr": route["cidr"],
                "gateway": route["gateway"],
                "subnet_id": route["subnet_id"]}

    def _make_ip_dict(self, address):
        return {"id": address["id"],
                "network_id": address["network_id"],
                "address": address.formatted(),
                "port_ids": [port["id"] for port in address["ports"]],
                "subnet_id": address["subnet_id"]}

    def _create_subnet(self, context, subnet, session=None):
        s = models.Subnet()
        s.update(subnet["subnet"])
        s["tenant_id"] = context.tenant_id
        session.add(s)
        return s

    def create_subnet(self, context, subnet):
        """
        Create a subnet, which represents a range of IP addresses
        that can be allocated to devices
        : param context: quantum api request context
        : param subnet: dictionary describing the subnet, with keys
            as listed in the RESOURCE_ATTRIBUTE_MAP object in
            quantum/api/v2/attributes.py.  All keys will be populated.
        """
        LOG.info("create_subnet for tenant %s" % context.tenant_id)
        session = context.session
        new_subnet = self._create_subnet(context, subnet, session)
        subnet_dict = self._make_subnet_dict(new_subnet)
        return subnet_dict

    def update_subnet(self, context, id, subnet):
        """
        Update values of a subnet.
        : param context: quantum api request context
        : param id: UUID representing the subnet to update.
        : param subnet: dictionary with keys indicating fields to update.
            valid keys are those that have a value of True for 'allow_put'
            as listed in the RESOURCE_ATTRIBUTE_MAP object in
            quantum/api/v2/attributes.py.

        Raises NotImplemented, as there are no attributes one can safely
        update on a subnet
        """
        raise NotImplementedError()

    def get_subnet(self, context, id, fields=None):
        """
        Retrieve a subnet.
        : param context: quantum api request context
        : param id: UUID representing the subnet to fetch.
        : param fields: a list of strings that are valid keys in a
            subnet dictionary as listed in the RESOURCE_ATTRIBUTE_MAP
            object in quantum/api/v2/attributes.py. Only these fields
            will be returned.
        """
        LOG.info("get_subnet %s for tenant %s with fields %s" %
                (id, context.tenant_id, fields))
        results = context.session.query(models.Subnet, models.Route).\
            outerjoin(models.Route).\
            filter(models.Subnet.id == id).all()
        if not results:
            raise exceptions.SubnetNotFound(subnet_id=id)
        subnet = {}
        subnet.update(results[0][0])
        subnet["routes"] = []
        for _, route in results:
            if route:
                subnet["routes"].append(route)
        return self._make_subnet_dict(subnet)

    def get_subnets(self, context, filters=None, fields=None):
        """
        Retrieve a list of subnets.  The contents of the list depends on
        the identity of the user making the request (as indicated by the
        context) as well as any filters.
        : param context: quantum api request context
        : param filters: a dictionary with keys that are valid keys for
            a subnet as listed in the RESOURCE_ATTRIBUTE_MAP object
            in quantum/api/v2/attributes.py.  Values in this dictiontary
            are an iterable containing values that will be used for an exact
            match comparison for that value.  Each result returned by this
            function will have matched one of the values for each key in
            filters.
        : param fields: a list of strings that are valid keys in a
            subnet dictionary as listed in the RESOURCE_ATTRIBUTE_MAP
            object in quantum/api/v2/attributes.py. Only these fields
            will be returned.
        """
        LOG.info("get_subnets for tenant %s with filters %s fields %s" %
                (context.tenant_id, filters, fields))
        query = context.session.query(models.Subnet, models.Route).\
            outerjoin(models.Route)
        if filters.get("network_id"):
            query = query.filter(
                models.Subnet.network_id == filters["network_id"])
        return self._make_subnets_list(query, fields)

    def get_subnets_count(self, context, filters=None):
        """
        Return the number of subnets.  The result depends on the identity of
        the user making the request (as indicated by the context) as well as
        any filters.
        : param context: quantum api request context
        : param filters: a dictionary with keys that are valid keys for
            a network as listed in the RESOURCE_ATTRIBUTE_MAP object
            in quantum/api/v2/attributes.py.  Values in this dictiontary
            are an iterable containing values that will be used for an exact
            match comparison for that value.  Each result returned by this
            function will have matched one of the values for each key in
            filters.

        NOTE: this method is optional, as it was not part of the originally
              defined plugin API.
        """
        LOG.info("get_subnets_count for tenant %s with filters %s" %
                (context.tenant_id, filters))
        query = context.session.query(sql_func.count(models.Subnet.id))
        if filters.get("network_id"):
            query = query.filter(
                models.Subnet.network_id == filters["network_id"])
        return query.scalar()

    def _delete_subnet(self, subnet, session):
        if subnet.allocated_ips:
            raise exceptions.SubnetInUse(subnet_id=id)
        session.delete(subnet)

    def delete_subnet(self, context, id):
        """
        Delete a subnet.
        : param context: quantum api request context
        : param id: UUID representing the subnet to delete.
        """
        LOG.info("delete_subnet %s for tenant %s with filters %s" %
                (id, context.tenant_id))
        subnet = context.session.query(models.Subnet).\
            filter(models.Subnet.id == id).\
            first()
        if not subnet:
            raise exceptions.SubnetNotFound(subnet_id=id)

        self._delete_subnet(subnet, context.session)

    def create_network(self, context, network):
        """
        Create a network, which represents an L2 network segment which
        can have a set of subnets and ports associated with it.
        : param context: quantum api request context
        : param network: dictionary describing the network, with keys
            as listed in the RESOURCE_ATTRIBUTE_MAP object in
            quantum/api/v2/attributes.py.  All keys will be populated.
        """
        LOG.info("create_network for tenant %s" % context.tenant_id)
        with context.session.begin(subtransactions=True):
            # Generate a uuid that we're going to hand to the backend and db
            net_uuid = uuidutils.generate_uuid()

            #NOTE(mdietz): probably want to abstract this out as we're getting
            #              too tied to the implementation here
            self.net_driver.create_network(context,
                                           network["network"]["name"],
                                           network_id=net_uuid)

            subnets = []
            if network["network"].get("subnets"):
                subnets = network["network"].pop("subnets")
            new_net = models.Network(id=net_uuid, tenant_id=context.tenant_id)
            new_net.update(network["network"])

            for sub in subnets:
                sub["subnet"]["network_id"] = new_net["id"]
                self._create_subnet(context, sub, context.session)
            context.session.add(new_net)

        return self._make_network_dict(new_net)

    def update_network(self, context, id, network):
        """
        Update values of a network.
        : param context: quantum api request context
        : param id: UUID representing the network to update.
        : param network: dictionary with keys indicating fields to update.
            valid keys are those that have a value of True for 'allow_put'
            as listed in the RESOURCE_ATTRIBUTE_MAP object in
            quantum/api/v2/attributes.py.
        """
        LOG.info("update_network %s for tenant %s with filters %s" %
                (id, context.tenant_id))
        with context.session.begin(subtransactions=True):
            net = context.session.query(models.Network).\
                filter(models.Network.id == id).\
                first()
            if not network:
                raise exceptions.NetworkNotFound(net_id=id)
            net.update(network["network"])
            context.session.add(net)

        return self._make_network_dict(net)

    def get_network(self, context, id, fields=None):
        """
        Retrieve a network.
        : param context: quantum api request context
        : param id: UUID representing the network to fetch.
        : param fields: a list of strings that are valid keys in a
            network dictionary as listed in the RESOURCE_ATTRIBUTE_MAP
            object in quantum/api/v2/attributes.py. Only these fields
            will be returned.
        """
        LOG.info("get_network %s for tenant %s fields %s" %
                (id, context.tenant_id, fields))
        query = context.session.query(models.Network)
        network = query.filter(models.Network.id == id).first()
        if not network:
            raise exceptions.NetworkNotFound(net_id=id)
        return self._make_network_dict(network)

    def get_networks(self, context, filters=None, fields=None):
        """
        Retrieve a list of networks.  The contents of the list depends on
        the identity of the user making the request (as indicated by the
        context) as well as any filters.
        : param context: quantum api request context
        : param filters: a dictionary with keys that are valid keys for
            a network as listed in the RESOURCE_ATTRIBUTE_MAP object
            in quantum/api/v2/attributes.py.  Values in this dictiontary
            are an iterable containing values that will be used for an exact
            match comparison for that value.  Each result returned by this
            function will have matched one of the values for each key in
            filters.
        : param fields: a list of strings that are valid keys in a
            network dictionary as listed in the RESOURCE_ATTRIBUTE_MAP
            object in quantum/api/v2/attributes.py. Only these fields
            will be returned.
        """
        LOG.info("get_networks for tenant %s with filters %s, fields %s" %
                (context.tenant_id, filters, fields))
        query = context.session.query(models.Network)
        # TODO(mdietz): we don't support "shared" networks yet. The concept
        #               is broken
        if filters.get("shared") and True in filters["shared"]:
            return []
        query = query.filter(models.Network.tenant_id == context.tenant_id)
        if "id" in filters:
            query = query.filter(models.Network.id.in_(filters["id"]))
        nets = query.all()

        return [self._make_network_dict(net) for net in nets]

    def get_networks_count(self, context, filters=None):
        """
        Return the number of networks.  The result depends on the identity
        of the user making the request (as indicated by the context) as well
        as any filters.
        : param context: quantum api request context
        : param filters: a dictionary with keys that are valid keys for
            a network as listed in the RESOURCE_ATTRIBUTE_MAP object
            in quantum/api/v2/attributes.py.  Values in this dictiontary
            are an iterable containing values that will be used for an exact
            match comparison for that value.  Each result returned by this
            function will have matched one of the values for each key in
            filters.

        NOTE: this method is optional, as it was not part of the originally
              defined plugin API.
        """
        LOG.info("get_networks_count for tenant %s filters %s" %
                (context.tenant_id, filters))
        query = context.session.query(sql_func.count(models.Network.id))
        return query.filter(models.Network.tenant_id == context.tenant_id).\
            scalar()

    def delete_network(self, context, id):
        """
        Delete a network.
        : param context: quantum api request context
        : param id: UUID representing the network to delete.
        """
        LOG.info("delete_network %s for tenant %s" % (id, context.tenant_id))
        session = context.session
        net = session.query(models.Network).\
            filter(models.Network.id == id).\
            filter(models.Network.tenant_id == context.tenant_id).\
            first()
        if not net:
            raise exceptions.NetworkNotFound(net_id=id)
        if net.ports:
            raise exceptions.NetworkInUse(net_id=id)
        self.net_driver.delete_network(context, id)
        for subnet in net["subnets"]:
            self._delete_subnet(subnet, session)
        session.delete(net)

    def create_port(self, context, port):
        """
        Create a port, which is a connection point of a device (e.g., a VM
        NIC) to attach to a L2 Quantum network.
        : param context: quantum api request context
        : param port: dictionary describing the port, with keys
            as listed in the RESOURCE_ATTRIBUTE_MAP object in
            quantum/api/v2/attributes.py.  All keys will be populated.
        """
        LOG.info("create_port for tenant %s" % context.tenant_id)
        session = context.session

        #TODO(mdietz): do something clever with these
        garbage = ["fixed_ips", "mac_address", "device_owner"]
        for k in garbage:
            if k in port["port"]:
                port["port"].pop(k)

        addresses = []
        port_id = uuidutils.generate_uuid()
        net_id = port["port"]["network_id"]

        net = session.query(models.Network).\
            filter(models.Network.id == net_id).\
            filter(models.Network.tenant_id == context.tenant_id).\
            first()
        if not net:
            raise exceptions.NetworkNotFound(net_id=net_id)

        addresses.append(
            self.ipam_driver.allocate_ip_address(session,
                                                 net_id,
                                                 port_id,
                                                 context.tenant_id,
                                                 self.ipam_reuse_after))
        mac = self.ipam_driver.allocate_mac_address(session,
                                                    net_id,
                                                    port_id,
                                                    context.tenant_id,
                                                    self.ipam_reuse_after)
        backend_port = self.net_driver.create_port(context, net_id,
                                                   port_id=port_id)

        new_port = models.Port()
        new_port.update(port["port"])
        new_port["id"] = port_id
        new_port["backend_key"] = backend_port["uuid"]
        new_port["addresses"] = addresses
        new_port["mac_address"] = mac["address"]
        new_port["tenant_id"] = context.tenant_id
        new_port["ip_addresses"].extend(addresses)

        session.add(mac)
        session.add(new_port)

        new_port["mac_address"] = str(netaddr.EUI(new_port["mac_address"],
                                      dialect=netaddr.mac_unix))
        LOG.debug("Port created %s" % new_port)
        return self._make_port_dict(new_port)

    def update_port(self, context, id, port):
        """
        Update values of a port.
        : param context: quantum api request context
        : param id: UUID representing the port to update.
        : param port: dictionary with keys indicating fields to update.
            valid keys are those that have a value of True for 'allow_put'
            as listed in the RESOURCE_ATTRIBUTE_MAP object in
            quantum/api/v2/attributes.py.
        """
        raise NotImplementedError()

    def get_port(self, context, id, fields=None):
        """
        Retrieve a port.
        : param context: quantum api request context
        : param id: UUID representing the port to fetch.
        : param fields: a list of strings that are valid keys in a
            port dictionary as listed in the RESOURCE_ATTRIBUTE_MAP
            object in quantum/api/v2/attributes.py. Only these fields
            will be returned.
        """
        LOG.info("get_port %s for tenant %s fields %s" %
                (id, context.tenant_id, fields))
        query = context.session.query(models.Port)
        result = query.filter(models.Port.id == id).first()

        if not result:
            raise exceptions.PortNotFound(port_id=id, net_id='')

        return self._make_port_dict(result)

    def _ports_query(self, context, filters, query, fields=None):
        if filters.get("id"):
            query = query.filter(
                models.Port.id.in_(filters["id"]))

        if filters.get("name"):
            query = query.filter(
                models.Port.id.in_(filters["name"]))

        if filters.get("network_id"):
            query = query.filter(
                models.Port.network_id.in_(filters["network_id"]))

        if filters.get("device_id"):
            query = query.filter(models.Port.device_id.in_(
                filters["device_id"]))

        if filters.get("mac_address"):
            query = query.filter(
                models.Port.mac_address.in_(filters["mac_address"]))

        if filters.get("tenant_id"):
            query = query.filter(
                models.Port.tenant_id.in_(filters["tenant_id"]))

        return query

    def get_ports(self, context, filters=None, fields=None):
        """
        Retrieve a list of ports.  The contents of the list depends on
        the identity of the user making the request (as indicated by the
        context) as well as any filters.
        : param context: quantum api request context
        : param filters: a dictionary with keys that are valid keys for
            a port as listed in the RESOURCE_ATTRIBUTE_MAP object
            in quantum/api/v2/attributes.py.  Values in this dictiontary
            are an iterable containing values that will be used for an exact
            match comparison for that value.  Each result returned by this
            function will have matched one of the values for each key in
            filters.
        : param fields: a list of strings that are valid keys in a
            port dictionary as listed in the RESOURCE_ATTRIBUTE_MAP
            object in quantum/api/v2/attributes.py. Only these fields
            will be returned.
        """
        LOG.info("get_ports for tenant %s filters %s fields %s" %
                (context.tenant_id, filters, fields))
        query = context.session.query(models.Port, models.IPAddress).\
            outerjoin(models.Port.ip_addresses)
        query = self._ports_query(context, filters, fields=fields, query=query)
        return self._make_ports_list(query, fields)

    def get_ports_count(self, context, filters=None):
        """
        Return the number of ports.  The result depends on the identity of
        the user making the request (as indicated by the context) as well as
        any filters.
        : param context: quantum api request context
        : param filters: a dictionary with keys that are valid keys for
            a network as listed in the RESOURCE_ATTRIBUTE_MAP object
            in quantum/api/v2/attributes.py.  Values in this dictiontary
            are an iterable containing values that will be used for an exact
            match comparison for that value.  Each result returned by this
            function will have matched one of the values for each key in
            filters.

        NOTE: this method is optional, as it was not part of the originally
              defined plugin API.
        """
        LOG.info("get_ports_count for tenant %s filters %s" %
                (context.tenant_id, filters))
        query = context.session.query(sql_func.count(models.Port.id))
        return self._ports_query(context, filters, query=query).scalar()

    def delete_port(self, context, id):
        """
        Delete a port.
        : param context: quantum api request context
        : param id: UUID representing the port to delete.
        """
        LOG.info("delete_port %s for tenant %s" %
                (id, context.tenant_id))
        session = context.session
        port = session.query(models.Port).\
            filter(models.Port.id == id).\
            filter(models.Port.tenant_id == context.tenant_id).\
            first()
        if not port:
            raise exceptions.NetworkNotFound(net_id=id)

        backend_key = port["backend_key"]
        mac_address = netaddr.EUI(port["mac_address"]).value
        self.ipam_driver.deallocate_mac_address(session,
                                                mac_address,)
        self.ipam_driver.deallocate_ip_address(
            session, id, ipam_reuse_after=self.ipam_reuse_after)
        session.delete(port)
        self.net_driver.delete_port(context, backend_key)

    def get_mac_address_ranges(self, context):
        LOG.info("get_mac_address_ranges for tenant %s" % context.tenant_id)
        ranges = context.session.query(models.MacAddressRange).all()
        return [self._make_mac_range_dict(m) for m in ranges]

    def create_mac_address_range(self, context, mac_range):
        LOG.info("create_mac_address_range for tenant %s" % context.tenant_id)
        new_range = models.MacAddressRange()
        cidr = mac_range["mac_address_range"]["cidr"]
        cidr, first_address, last_address = self._to_mac_range(cidr)
        new_range["cidr"] = cidr
        new_range["first_address"] = first_address
        new_range["last_address"] = last_address
        new_range["tenant_id"] = context.tenant_id
        context.session.add(new_range)
        return self._make_mac_range_dict(new_range)

    def _to_mac_range(self, val):
        cidr_parts = val.split("/")
        prefix = cidr_parts[0]
        prefix = prefix.replace(':', '')
        prefix = prefix.replace('-', '')
        prefix_length = len(prefix)
        if prefix_length < 6 or prefix_length > 10:
            raise quark_exceptions.InvalidMacAddressRange(cidr=val)

        diff = 12 - len(prefix)
        if len(cidr_parts) > 1:
            mask = int(cidr_parts[1])
        else:
            mask = 48 - diff * 4
        mask_size = 1 << (48 - mask)
        prefix = "%s%s" % (prefix, "0" * diff)
        prefix_int = int(prefix, base=16)
        cidr = "%s/%s" % (str(netaddr.EUI(prefix)).replace("-", ":"), mask)
        return cidr, prefix_int, prefix_int + mask_size

    def get_route(self, context, id):
        LOG.info("get_route %s for tenant %s" % (id, context.tenant_id))
        route = context.session.query(models.Route).\
            filter(models.Route.tenant_id == context.tenant_id).\
            filter(models.Route.id == id).\
            first()
        if not route:
            raise quark_exceptions.RouteNotFound(route_id=id)
        return self._make_route_dict(route)

    def get_routes(self, context):
        LOG.info("get_routes for tenant %s" % context.tenant_id)
        routes = context.session.query(models.Route).\
            filter(models.Route.tenant_id == context.tenant_id).\
            all()
        return [self._make_route_dict(r) for r in routes]

    def create_route(self, context, route):
        LOG.info("create_route for tenant %s" % context.tenant_id)
        route = route["route"]
        subnet_id = route["subnet_id"]
        subnet = context.session.query(models.Subnet).\
            filter(models.Subnet.id == subnet_id).\
            filter(models.Subnet.tenant_id == context.tenant_id).\
            first()
        if not subnet:
            raise exceptions.SubnetNotFound(subnet_id=subnet_id)

        new_route = models.Route()
        new_route.update(route)
        new_route["tenant_id"] = context.tenant_id
        context.session.add(new_route)
        return self._make_route_dict(new_route)

    def delete_route(self, context, id):
        #TODO(mdietz): This is probably where we check to see that someone is
        #              admin and only filter on tenant if they aren't. Correct
        #              for all the above later
        LOG.info("delete_route %s for tenant %s" % (id, context.tenant_id))
        route = context.session.query(models.Route).\
            filter(models.Route.id == id).\
            filter(models.Route.tenant_id == context.tenant_id).\
            first()
        if not route:
            raise quark_exceptions.RouteNotFound(route_id=id)
        context.session.delete(route)

    def get_ip_addresses(self, context):
        LOG.info("get_ip_addresses for tenant %s" % context.tenant_id)
        addrs = context.session.query(models.IPAddress).\
            filter(models.IPAddress.tenant_id == context.tenant_id).\
            all()
        return [self._make_ip_dict(ip) for ip in addrs]

    def get_ip_address(self, context, id):
        LOG.info("get_ip_address %s for tenant %s" %
                (id, context.tenant_id))
        addr = context.session.query(models.IPAddress).\
            filter(models.IPAddress.tenant_id == context.tenant_id).\
            filter(models.IPAddress.id == id).\
            first()
        return self._make_ip_dict(addr)

    def create_ip_address(self, context, ip_address):
        LOG.info("create_ip_address for tenant %s" % context.tenant_id)

        port = None
        port_id = ip_address['ip_address'].get('port_id')
        network_id = ip_address['ip_address'].get('network_id')
        device_id = ip_address['ip_address'].get('device_id')
        ip_version = ip_address['ip_address'].get('version')
        ip_address = ip_address['ip_address'].get('ip_address')
        if network_id and device_id:
            query = context.session.query(models.Port)
            query = query.filter_by(network_id=network_id)
            query = query.filter_by(device_id=device_id)
            query = query.filter_by(tenant_id=context.tenant_id)
            port = query.first()
        elif port_id:
            query = context.session.query(models.Port)
            query = query.filter_by(id=port_id)
            port = query.first()

        if not port:
            raise exceptions.PortNotFound(id=port_id,
                                          net_id=network_id,
                                          device_id=device_id,
                                          tenant_id=context.tenant_id)
        address = self.ipam_driver.allocate_ip_address(
            context.session,
            port['network_id'],
            port['id'],
            context.tenant_id,
            self.ipam_reuse_after,
            ip_version,
            ip_address)
        port["ip_addresses"].append(address)
        context.session.add(address)
        return self._make_ip_dict(address)

    def update_ip_address(self, context, id, ip_address):
        LOG.info("update_ip_address %s for tenant %s" %
                (id, context.tenant_id))

        query = context.session.query(models.IPAddress)
        query = query.filter_by(tenant_id=context.tenant_id)
        query = query.filter_by(id=id)
        address = query.first()

        if not address:
            raise exceptions.NotFound(
                message="No IP address found with id=%s" % id)

        old_ports = address['ports']
        port_ids = ip_address['ip_address'].get('port_ids')
        if port_ids is None:
            return self._make_ip_dict(address)

        for port in old_ports:
            port['ip_addresses'].remove(address)

        if port_ids:
            query = context.session.query(models.Port)
            query = query.filter_by(tenant_id=context.tenant_id)
            query = query.filter(models.Port.id.in_(port_ids))
            ports = query.all()
            if len(ports) != len(port_ids):
                raise exceptions.NotFound(
                    message="All ports not found with ids=%s" % port_ids)
            for port in ports:
                port['ip_addresses'].extend([address])

        return self._make_ip_dict(address)<|MERGE_RESOLUTION|>--- conflicted
+++ resolved
@@ -61,13 +61,9 @@
                                    "ip_addresses"]
 
     def _initDBMaker(self):
-        # This needs to be called after _ENGINE is configured or it doesn't work
+        # This needs to be called after _ENGINE is configured
         db_api._MAKER = scoped_session(sessionmaker(bind=db_api._ENGINE,
-<<<<<<< HEAD
                                        twophase=True, autocommit=False,
-=======
-                                       twophase=True,
->>>>>>> 8fe513c8
                                        extension=ZopeTransactionExtension()))
 
     def __init__(self):
